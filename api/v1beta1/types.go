package v1beta1

import (
	"crypto/ecdsa"
	"crypto/elliptic"
	"crypto/rand"
	base64 "encoding/base64"
	"log"
	"strings"

	"golang.org/x/crypto/ssh"
)

type OscNode struct {
	Vm          OscVm        `json:"vm,omitempty"`
	Image       OscImage     `json:"image,omitempty"`
	Volumes     []*OscVolume `json:"volumes,omitempty"`
	KeyPair     OscKeypair   `json:"keypair,omitempty"`
	ClusterName string       `json:"clusterName,omitempty"`
}

type OscNetwork struct {
	// The Load Balancer configuration
	// +optional
	LoadBalancer OscLoadBalancer `json:"loadBalancer,omitempty"`
	// The Net configuration
	// +optional
	Net OscNet `json:"net,omitempty"`
	// The Subnet configuration
	// +optional
	Subnets []*OscSubnet `json:"subnets,omitempty"`
	// The Internet Service configuration
	// +optional
	InternetService OscInternetService `json:"internetService,omitempty"`
	// The Nat Service configuration
	// +optional
	NatService OscNatService `json:"natService,omitempty"`
	// The Route Table configuration
	// +optional
	RouteTables []*OscRouteTable `json:"routeTables,omitempty"`

	SecurityGroups []*OscSecurityGroup `json:"securityGroups,omitempty"`
	// The Public Ip configuration
	// +optional
	PublicIps   []*OscPublicIp `json:"publicIps,omitempty"`
	ClusterName string         `json:"clusterName,omitempty"`
}

type OscLoadBalancer struct {
	// The Load Balancer unique name
	// +optional
	LoadBalancerName string `json:"loadbalancername,omitempty"`
	// The Load Balancer Type internet-facing or internal
	// +optional
	LoadBalancerType string `json:"loadbalancertype,omitempty"`
	// The subnet tag name associate with a Subnet
	// +optional
	SubnetName string `json:"subnetname,omitempty"`
	// The security group tag name associate with a security group
	// +optional
	SecurityGroupName string `json:"securitygroupname,omitempty"`
	// The Listener cofiguration of the loadBalancer
	// +optional
	Listener OscLoadBalancerListener `json:"listener,omitempty"`
	// The healthCheck configuration  of the Load Balancer
	// +optional
	HealthCheck OscLoadBalancerHealthCheck `json:"healthCheck,omitempty"`
	ClusterName string                     `json:"clusterName,omitempty"`
}

type OscLoadBalancerListener struct {
	// The port on which the backend vm will listen
	// +optional
	BackendPort int32 `json:"backendport,omitempty"`
	// The protocol ('HTTP'|'TCP') to route the traffic to the backend vm
	// +optional
	BackendProtocol string `json:"backendprotocol,omitempty"`
	// The port on which the loadbalancer will listen
	// +optional
	LoadBalancerPort int32 `json:"loadbalancerport,omitempty"`
	// the routing protocol ('HTTP'|'TCP')
	// +optional
	LoadBalancerProtocol string `json:"loadbalancerprotocol,omiempty"`
}

type OscLoadBalancerHealthCheck struct {
	// the time in second between two pings
	// +optional
	CheckInterval int32 `json:"checkinterval,omitempty"`
	// the consecutive number of pings which are sucessful to consider the vm healthy
	// +optional
	HealthyThreshold int32 `json:"healthythreshold,omitempty"`
	// the HealthCheck port number
	// +optional
	Port int32 `json:"port,omitempty"`
	// The HealthCheck protocol ('HTTP'|'TCP')
	// +optional
	Protocol string `json:"protocol,omitepty"`
	// the Timeout to consider VM unhealthy
	// +optional
	Timeout int32 `json:"timeout,omitempty"`
	// the consecutive number of pings which are failed to consider the vm unhealthy
	// +optional
	UnhealthyThreshold int32 `json:"unhealthythreshold,omitempty"`
}

type OscNet struct {
	// the tag name associate with the Net
	// +optional
	Name string `json:"name,omitempty"`
	// the net ip range with CIDR notation
	// +optional
	IpRange     string `json:"ipRange,omitempty"`
	ClusterName string `json:"clusterName,omitempty"`
	// The Net Id response
	// +optional
	ResourceId string `json:"resourceId,omitempty"`
}

type OscInternetService struct {
	// The tag name associate with the Subnet
	// +optional
	Name        string `json:"name,omitempty"`
	ClusterName string `json:"clusterName,omitempty"`
	// the Internet Service response
	// +optional
	ResourceId string `json:"resourceId,omitempty"`
}

type OscSubnet struct {
	// The tag name associate with the Subnet
	// +optional
	Name string `json:"name,omitempty"`
	// Subnet Ip range with CIDR notation
	// +optional
	IpSubnetRange string `json:"ipSubnetRange,omitempty"`
	// The Subnet Id response
	// +optional
	ResourceId string `json:"resourceId,omitempty"`
}

type OscNatService struct {
	// The tag name associate with the Nat Service
	// +optional
	Name string `json:"name,omitempty"`
	// The Public Ip tag name associated wtih a Public Ip
	// +optional
	PublicIpName string `json:"publicipname,omitempty"`
	// The subnet tag name associate with a Subnet
	// +optional
	SubnetName  string `json:"subnetname,omitempty"`
	ClusterName string `json:"clusterName,omitempty"`
	// The Nat Service Id response
	// +optional
	ResourceId string `json:"resourceId,omitempty"`
}

type OscRouteTable struct {
	// The tag name associate with the Route Table
	// +optional
	Name string `json:"name,omitempty"`
	// The subnet tag name associate with a Subnet
	// +optional
	SubnetName string `json:"subnetname,omitempty"`
	// The Route configuration
	// +optional
	Routes []OscRoute `json:"routes,omitempty"`
	// The Route Table Id response
	// +optional
	ResourceId string `json:"resourceId,omitempty"`
}

type OscSecurityGroup struct {
	// The tag name associate with the security group
	// +optional
	Name string `json:"name,omitempty"`
	// The description of the security group
	// +optional
	Description string `json:"description,omitempty"`
	// The Security Group Rules configuration
	// +optional
	SecurityGroupRules []OscSecurityGroupRule `json:"securityGroupRules,omitempty"`
	// The Security Group Id response
	// +optional
	ResourceId string `json:"resourceId,omitempty"`
	Tag        string `json:"tag,omitempty"`
}

type OscPublicIp struct {
	// The tag name associate with the Public Ip
	// +optional
	Name string `json:"name,omitempty"`
	// The Public Ip Id response
	// +optional
	ResourceId  string `json:"resourceId,omitempty"`
	ClusterName string `json:"clusterName,omitempty"`
}

type OscRoute struct {
	// The tag name associate with the Route
	// +optional
	Name string `json:"name,omitempty"`
	// The tag name associate with the target resource type
	// +optional
	TargetName string `json:"targetName,omitempty"`
	// The target resource type which can be Internet Service (gateway) or Nat Service (nat-service)
	// +optional
	TargetType string `json:"targetType,omitempty"`
	// the destination match Ip range with CIDR notation
	// +optional
	Destination string `json:"destination,omitempty"`
	// The Route Id response
	// +optional
	ResourceId string `json:"resourceId,omitempty"`
}

type OscPrivateIpElement struct {
	Name      string `json:"name,omitempty"`
	PrivateIp string `json:"privateIp,omiteempty"`
}

type OscSecurityGroupElement struct {
	Name string `json:"name,omitempty"`
}

type OscSecurityGroupRule struct {
	// The tag name associate with the security group
	// +optional
	Name string `json:"name,omitempty"`
	// The flow of the security group (inbound or outbound)
	// +optional
	Flow string `json:"flow,omitempty"`
	// The ip protocol name (tcp, udp, icmp or -1)
	// +optional
	IpProtocol string `json:"ipProtocol,omitempty"`
	// The ip range of the security group rule
	// +optional
	IpRange string `json:"ipRange,omitempty"`
	// The beginning of the port range
	// +optional
	FromPortRange int32 `json:"fromPortRange,omitempty"`
	// The end of the port range
	// +optional
	ToPortRange int32 `json:"toPortRange,omitempty"`
	// The security group rule id
	// +optional
	ResourceId string `json:"resourceId,omitempty"`
}

// Map between resourceId and resourceName (tag Name with cluster UID)
type OscResourceMapReference struct {
	ResourceMap map[string]string `json:"resourceMap,omitempty"`
}

type OscNetworkResource struct {
	// Map between LoadbalancerId  and LoadbalancerName (Load Balancer tag Name with cluster UID)
	LoadbalancerRef OscResourceMapReference `json:"LoadbalancerRef,omitempty"`
	// Map between NetId  and NetName (Net tag Name with cluster UID)
	NetRef OscResourceMapReference `json:"netref,omitempty"`
	// Map between SubnetId  and SubnetName (Subnet tag Name with cluster UID)
	SubnetRef OscResourceMapReference `json:"subnetref,omitempty"`
	// Map between InternetServiceId  and InternetServiceName (Internet Service tag Name with cluster UID)
	InternetServiceRef OscResourceMapReference `json:"internetserviceref,omitempty"`
	// Map between RouteTablesId  and RouteTablesName (Route Tables tag Name with cluster UID)
	RouteTablesRef    OscResourceMapReference `json:"routetableref,omitempty"`
	LinkRouteTableRef OscResourceMapReference `json:"linkroutetableref,omitempty"`
	// Map between RouteId  and RouteName (Route tag Name with cluster UID)
	RouteRef OscResourceMapReference `json:"routeref,omitempty"`
	// Map between PublicIpId  and PublicIpName (Public IP tag Name with cluster UID)
	SecurityGroupsRef    OscResourceMapReference `json:"securitygroupref,omitempty"`
	SecurityGroupRuleRef OscResourceMapReference `json:"securitygroupruleref,omitempty"`
	PublicIpRef          OscResourceMapReference `json:"publicipref,omitempty"`
	// Map between NatServiceId  and NatServiceName (Nat Service tag Name with cluster UID)
	NatServiceRef OscResourceMapReference `json:"natref,omitempty"`
}

type OscNodeResource struct {
	VolumeRef       OscResourceMapReference `json:"volumeRef,omitempty"`
	ImageRef        OscResourceMapReference `json:"imageRef,omitempty"`
	KeypairRef      OscResourceMapReference `json:"keypairRef,omitempty"`
	VmRef           OscResourceMapReference `json:"vmRef,omitempty"`
	LinkPublicIpRef OscResourceMapReference `json:"linkPublicIpRef,omitempty"`
}

type OscImage struct {
	Name       string `json:"name,omitempty"`
	ResourceId string `json:"resourceId,omitempty"`
}

type OscVolume struct {
	Name          string `json:"name,omitempty"`
	Iops          int32  `json:"iops,omitempty"`
	Size          int32  `json:"size,omitempty"`
	SubregionName string `json:"subregionName,omitempty"`
	VolumeType    string `json:"volumeType,omitempty"`
	ResourceId    string `json:"resourceId,omitempty"`
}

type OscKeypair struct {
	Name        string `json:"name,omitempty"`
	PublicKey   string `json:"publicKey,omitempty"`
	ResourceId  string `json:"resourceId,omitempty"`
	ClusterName string `json:"clusterName,omitempty"`
}

type OscVm struct {
	Name               string                    `json:"name,omitempty"`
	ImageId            string                    `json:"imageId,omitempty"`
	KeypairName        string                    `json:"keypairName,omitempty"`
	VmType             string                    `json:"vmType,omitempty"`
	VolumeName         string                    `json:"volumeName,omitempty"`
	VolumeDeviceName   string                    `json:"volumeDeviceName,omitempty"`
	DeviceName         string                    `json:"deviceName,omitempty"`
	SubnetName         string                    `json:"subnetName,omitempty"`
	RootDisk           OscRootDisk               `json:"rootDisk,omitempty"`
	LoadBalancerName   string                    `json:"loadBalancerName,omitempty"`
	PublicIpName       string                    `json:"publicIpName,omitempty"`
	SubregionName      string                    `json:"subregionName,omitempty"`
	PrivateIps         []OscPrivateIpElement     `json:"privateIps,omitempty"`
	SecurityGroupNames []OscSecurityGroupElement `json:"securityGroupNames,omitempty"`
	ResourceId         string                    `json:"resourceId,omitempty"`
	Role               string                    `json:"role,omitempty"`
	ClusterName        string                    `json:"clusterName,omitempty"`
	Replica            int32                     `json:"replica,omitempty"`
}

type OscRootDisk struct {
	RootDiskIops int32  `json:"rootDiskIops,omitempty"`
	RootDiskSize int32  `json:"rootDiskSize,omitempty"`
	RootDiskType string `json:"rootDiskType,omitempty"`
}

type VmState string

var (
	VmStatePending      = VmState("pending")
	VmStateRunning      = VmState("running")
	VmStateShuttingDown = VmState("shutting-down")
	VmStateTerminated   = VmState("terminated")
	VmStateStopping     = VmState("stopping")
	VmStateStopped      = VmState("stopped")

	DefaultClusterName string = "cluster-api"

<<<<<<< HEAD
	DefaultKeypairName string = "cluster-api-keypair"

=======
	DefaultVmName             string = "cluster-api-vm"
>>>>>>> 2c530de9
	DefaultVmSubregionName    string = "eu-west-2a"
	DefaultVmImageId          string = "ami-e1a786f1"
	DefaultVmKeypairName      string = "cluster-api"
	DefaultVmType             string = "tinav5.c2r2p1"
	DefaultVmDeviceName       string = "/dev/sda1"
	DefaultVmPrivateIpKwName  string = "cluster-api-privateip-kw"
	DefaultVmPrivateIpKcpName string = "cluster-api-privateip-kcp"
	DefaultVmPrivateIpKcp     string = "10.0.0.38"
	DefaultVmPrivateIpKw      string = "10.0.0.138"

	DefaultVmKwName  string = "cluster-api-vm-kw"
	DefaultVmKwType  string = "tinav5.c4r8p1"
	DefaultVmKcpName string = "cluster-api-vm-kcp"
	DefaultVmKcpType string = "tinav5.c4r8p1"

	DefaultVolumeKcpName          string = "cluster-api-volume-kcp"
	DefaultVolumeKcpIops          int32  = 1000
	DefaultVolumeKcpSize          int32  = 30
	DefaultVolumeKcpSubregionName string = "eu-west-2a"
	DefaultVolumeKcpType          string = "io1"

	DefaultRootDiskKwType string = "io1"
	DefaultRootDiskKwSize int32  = 60
	DefaultRootDiskKwIops int32  = 1500

	DefaultRootDiskKcpType string = "io1"
	DefaultRootDiskKcpSize int32  = 60
	DefaultRootDiskKcpIops int32  = 1500

	DefaultVolumeKwName          string = "cluster-api-volume-kw"
	DefaultVolumeKwIops          int32  = 1000
	DefaultVolumeKwSize          int32  = 30
	DefaultVolumeKwSubregionName string = "eu-west-2a"
	DefaultVolumeKwType          string = "io1"

	DefaultLoadBalancerName                   string = "OscClusterApi-1"
	DefaultLoadBalancerType                   string = "internet-facing"
	DefaultBackendPort                        int32  = 6443
	DefaultBackendProtocol                    string = "TCP"
	DefaultLoadBalancerPort                   int32  = 6443
	DefaultLoadBalancerProtocol               string = "TCP"
	DefaultCheckInterval                      int32  = 5
	DefaultHealthyThreshold                   int32  = 5
	DefaultUnhealthyThreshold                 int32  = 2
	DefaultTimeout                            int32  = 5
	DefaultProtocol                           string = "TCP"
	DefaultPort                               int32  = 6443
	DefaultIpRange                            string = "10.0.0.0/24"
	DefaultIpSubnetRange                      string = "10.0.0.0/24"
	DefaultIpSubnetKcpRange                   string = "10.0.0.32/28"
	DefaultIpSubnetKwRange                    string = "10.0.0.128/26"
	DefaultIpSubnetPublicRange                string = "10.0.0.8/29"
	DefaultIpSubnetNatRange                   string = "10.0.0.0/29"
	DefaultTargetType                         string = "gateway"
	DefaultTargetKwName                       string = "cluster-api-natservice"
	DefaultTargetKwType                       string = "nat"
	DefaultDestinationKw                      string = "0.0.0.0/0"
	DefaultRouteTableKwName                   string = "cluster-api-routetable-kw"
	DefaultRouteKwName                        string = "cluster-api-route-kw"
	DefaultTargetKcpName                      string = "cluster-api-natservice"
	DefaultTargetKcpType                      string = "nat"
	DefaultDestinationKcp                     string = "0.0.0.0/0"
	DefaultRouteTableKcpName                  string = "cluster-api-routetable-kcp"
	DefaultRouteKcpName                       string = "cluster-api-route-kcp"
	DefaultTargetPublicName                   string = "cluster-api-internetservice"
	DefaultTargetPublicType                   string = "gateway"
	DefaultDestinationPublic                  string = "0.0.0.0/0"
	DefaultRouteTablePublicName               string = "cluster-api-routetable-public"
	DefaultRoutePublicName                    string = "cluster-api-route-public"
	DefaultTargetNatName                      string = "cluster-api-internetservice"
	DefaultTargetNatType                      string = "gateway"
	DefaultDestinationNat                     string = "0.0.0.0/0"
	DefaultRouteTableNatName                  string = "cluster-api-routetable-nat"
	DefaultRouteNatName                       string = "cluster-api-route-nat"
	DefaultPublicIpNatName                    string = "cluster-api-publicip-nat"
	DefaultNatServiceName                     string = "cluster-api-natservice"
	DefaultSubnetName                         string = "cluster-api-subnet"
	DefaultSubnetKcpName                      string = "cluster-api-subnet-kcp"
	DefaultSubnetKwName                       string = "cluster-api-subnet-kw"
	DefaultSubnetPublicName                   string = "cluster-api-subnet-public"
	DefaultSubnetNatName                      string = "cluster-api-subnet-nat"
	DefaultNetName                            string = "cluster-api-net"
	DefaultInternetServiceName                string = "cluster-api-internetservice"
	DefaultSecurityGroupKwName                string = "cluster-api-securitygroup-kw"
	DefaultDescriptionKw                      string = "Security Group Kw with cluster-api"
	DefaultSecurityGroupRuleApiKubeletKwName  string = "cluster-api-securitygrouprule-api-kubelet-kw"
	DefaultFlowApiKubeletKw                   string = "Inbound"
	DefaultIpProtocolApiKubeletKw             string = "tcp"
	DefaultRuleIpRangeApiKubeletKw            string = "10.0.0.128/26"
	DefaultFromPortRangeApiKubeletKw          int32  = 10250
	DefaultToPortRangeApiKubeletKw            int32  = 10250
	DefaultSecurityGroupRuleApiKubeletKcpName string = "cluster-api-securitygrouprule-api-kubelet-kcp"
	DefaultFlowApiKubeletKcp                  string = "Inbound"
	DefaultIpProtocolApiKubeletKcp            string = "tcp"
	DefaultRuleIpRangeApiKubeletKcp           string = "10.0.0.32/28"
	DefaultFromPortRangeApiKubeletKcp         int32  = 10250
	DefaultToPortRangeApiKubeletKcp           int32  = 10250
	DefaultSecurityGroupRuleNodeIpKwName      string = "cluster-api-securitygrouprule-nodeip-kw"
	DefaultFlowNodeIpKw                       string = "Inbound"
	DefaultIpProtocolNodeIpKw                 string = "tcp"
	DefaultRuleIpRangeNodeIpKw                string = "10.0.0.128/26"
	DefaultFromPortRangeNodeIpKw              int32  = 30000
	DefaultToPortRangeNodeIpKw                int32  = 32767
	DefaultSecurityGroupRuleNodeIpKcpName     string = "cluster-api-securitygrouprule-nodeip-kcp"
	DefaultFlowNodeIpKcp                      string = "Inbound"
	DefaultIpProtocolNodeIpKcp                string = "tcp"
	DefaultRuleIpRangeNodeIpKcp               string = "10.0.0.32/28"
	DefaultFromPortRangeNodeIpKcp             int32  = 30000
	DefaultToPortRangeNodeIpKcp               int32  = 32767
	DefaultSecurityGroupKcpName               string = "cluster-api-securitygroup-kcp"
	DefaultDescriptionKcp                     string = "Security Group Kcp with cluster-api"
	DefaultSecurityGroupRuleApiKwName         string = "cluster-api-securitygrouprule-api-kw"
	DefaultFlowApiKw                          string = "Inbound"
	DefaultIpProtocolApiKw                    string = "tcp"
	DefaultRuleIpRangeApiKw                   string = "10.0.0.128/26"
	DefaultFromPortRangeApiKw                 int32  = 6443
	DefaultToPortRangeApiKw                   int32  = 6443
	DefaultSecurityGroupRuleApiKcpName        string = "cluster-api-securitygrouprule-api-kcp"
	DefaultFlowApiKcp                         string = "Inbound"
	DefaultIpProtocolApiKcp                   string = "tcp"
	DefaultRuleIpRangeApiKcp                  string = "10.0.0.32/28"
	DefaultFromPortRangeApiKcp                int32  = 6443
	DefaultToPortRangeApiKcp                  int32  = 6443
	DefaultSecurityGroupRuleEtcdName          string = "cluster-api-securitygrouprule-etcd"
	DefaultFlowEtcd                           string = "Inbound"
	DefaultIpProtocolEtcd                     string = "tcp"
	DefaultRuleIpRangeEtcd                    string = "10.0.0.32/28"
	DefaultFromPortRangeEtcd                  int32  = 2378
	DefaultToPortRangeEtcd                    int32  = 2379
	DefaultSecurityGroupRuleKcpBgpName        string = "cluster-api-securitygrouprule-kcp-bgp"
	DefaultFlowKcpBgp                         string = "Inbound"
	DefaultIpProtocolKcpBgp                   string = "tcp"
	DefaultRuleIpRangeKcpBgp                  string = "10.0.0.0/24"
	DefaultFromPortRangeKcpBgp                int32  = 179
	DefaultToPortRangeKcpBgp                  int32  = 179
	DefaultSecurityGroupRuleKwBgpName         string = "cluster-api-securitygrouprule-kw-bgp"
	DefaultFlowKwBgp                          string = "Inbound"
	DefaultIpProtocolKwBgp                    string = "tcp"
	DefaultRuleIpRangeKwBgp                   string = "10.0.0.0/24"
	DefaultFromPortRangeKwBgp                 int32  = 179
	DefaultToPortRangeKwBgp                   int32  = 179
	DefaultSecurityGroupRuleKubeletKcpName    string = "cluster-api-securitygrouprule-kubelet-kcp"
	DefaultFlowKubeletKcp                     string = "Inbound"
	DefaultIpProtocolKubeletKcp               string = "tcp"
	DefaultRuleIpRangeKubeletKcp              string = "10.0.0.32/28"
	DefaultFromPortRangeKubeletKcp            int32  = 10250
	DefaultToPortRangeKubeletKcp              int32  = 10252
	DefaultSecurityGroupLbName                string = "cluster-api-securitygroup-lb"
	DefaultDescriptionLb                      string = "Security Group Lb with cluster-api"
	DefaultSecurityGroupRuleLbName            string = "cluster-api-securitygrouprule-lb"
	DefaultFlowLb                             string = "Inbound"
	DefaultIpProtocolLb                       string = "tcp"
	DefaultRuleIpRangeLb                      string = "0.0.0.0/0"
	DefaultFromPortRangeLb                    int32  = 6443
	DefaultToPortRangeLb                      int32  = 6443
	DefaultSecurityGroupNodeName              string = "cluster-api-securitygroup-node"
	DefaultDescriptionNode                    string = "Security Group Node with cluster-api"
)

// SetDefaultValue set the Net default values
func (net *OscNet) SetDefaultValue() {
	var netName string = DefaultNetName
	if net.ClusterName != "" {
		netName = strings.Replace(DefaultNetName, DefaultClusterName, net.ClusterName, -1)
	}
	if net.IpRange == "" {
		net.IpRange = DefaultIpRange
	}
	if net.Name == "" {
		net.Name = netName
	}
}

// SetVolumeDefaultValue set the Volume default values from volume configuration
func (node *OscNode) SetVolumeDefaultValue() {
	if len(node.Volumes) == 0 {
		var volume OscVolume
		var volumeKcpName string = DefaultVolumeKcpName
		var volumeKwName string = DefaultVolumeKwName
		var volumeKcpSubregionName string = DefaultVolumeKcpSubregionName
		var volumeKwSubregionName string = DefaultVolumeKwSubregionName
		if node.ClusterName != "" {
			volumeKcpName = strings.Replace(DefaultVolumeKcpName, DefaultClusterName, node.ClusterName, -1)
			volumeKwName = strings.Replace(DefaultVolumeKwName, DefaultClusterName, node.ClusterName, -1)
			volumeKcpSubregionName = strings.Replace(DefaultVolumeKcpSubregionName, DefaultClusterName, node.ClusterName, -1)
			volumeKwSubregionName = strings.Replace(DefaultVolumeKwSubregionName, DefaultClusterName, node.ClusterName, -1)

		}
		if node.Vm.Role == "controlplane" {
			volume = OscVolume{
				Name:          volumeKcpName,
				Iops:          DefaultVolumeKcpIops,
				Size:          DefaultVolumeKcpSize,
				SubregionName: volumeKcpSubregionName,
				VolumeType:    DefaultVolumeKcpType,
			}
		} else {
			volume = OscVolume{
				Name:          volumeKwName,
				Iops:          DefaultVolumeKwIops,
				Size:          DefaultVolumeKwSize,
				SubregionName: volumeKwSubregionName,
				VolumeType:    DefaultVolumeKwType,
			}
		}
		node.Volumes = append(node.Volumes, &volume)
	}
}

// SetKeyPairDefaultValue set the KeyPair default values
func (node *OscNode) SetKeyPairDefaultValue() {
	if len(node.KeyPair.PublicKey) == 0 {
		privateKey, err := ecdsa.GenerateKey(elliptic.P256(), rand.Reader)
		if err != nil {
			log.Fatal(err)
		}
		publicKey, err := ssh.NewPublicKey(&privateKey.PublicKey)
		if err != nil {
			log.Fatal(err)
		}

		node.KeyPair.PublicKey = base64.StdEncoding.EncodeToString(ssh.MarshalAuthorizedKey(publicKey))
	}
	if len(node.KeyPair.Name) == 0 {
		node.KeyPair.Name = DefaultKeypairName
	}
}

// SetDefaultValue set the Internet Service default values
func (igw *OscInternetService) SetDefaultValue() {
	var internetServiceName string = DefaultInternetServiceName
	if igw.ClusterName != "" {
		internetServiceName = strings.Replace(DefaultInternetServiceName, DefaultClusterName, igw.ClusterName, -1)
	}
	if igw.Name == "" {
		igw.Name = internetServiceName
	}
}

// SetDefaultValue set the vm default values
func (vm *OscVm) SetDefaultValue() {
	var vmKcpName string = DefaultVmKcpName
	var vmKwName string = DefaultVmKwName
	var subnetKcpName string = DefaultSubnetKcpName
	var subnetKwName string = DefaultSubnetKwName
	var securityGroupKcpName string = DefaultSecurityGroupKcpName
	var securityGroupKwName string = DefaultSecurityGroupKwName
	var securityGroupNodeName string = DefaultSecurityGroupNodeName
	if vm.ClusterName != "" {
		vmKcpName = strings.Replace(DefaultVmKcpName, DefaultClusterName, vm.ClusterName, -1)
		vmKwName = strings.Replace(DefaultVmKwName, DefaultClusterName, vm.ClusterName, -1)
		subnetKcpName = strings.Replace(DefaultSubnetKcpName, DefaultClusterName, vm.ClusterName, -1)
		subnetKwName = strings.Replace(DefaultSubnetKwName, DefaultClusterName, vm.ClusterName, -1)
		securityGroupKcpName = strings.Replace(DefaultSecurityGroupKcpName, DefaultClusterName, vm.ClusterName, -1)
		securityGroupKwName = strings.Replace(DefaultSecurityGroupKwName, DefaultClusterName, vm.ClusterName, -1)
		securityGroupNodeName = strings.Replace(DefaultSecurityGroupNodeName, DefaultClusterName, vm.ClusterName, -1)
	}
	if vm.Role == "controlplane" {
		if vm.Name == "" {
			vm.Name = vmKcpName
		}
		if vm.VmType == "" {
			vm.VmType = DefaultVmKcpType
		}
		if vm.SubnetName == "" {
			vm.SubnetName = subnetKcpName
		}

		if vm.RootDisk.RootDiskIops == 0 && vm.RootDisk.RootDiskType == "io1" {
			vm.RootDisk.RootDiskIops = DefaultRootDiskKcpIops
		}

		if vm.RootDisk.RootDiskType == "" {
			vm.RootDisk.RootDiskType = DefaultRootDiskKcpType
		}

		if vm.RootDisk.RootDiskSize == 0 {
			vm.RootDisk.RootDiskSize = DefaultRootDiskKcpSize
		}

		if vm.LoadBalancerName == "" {
			vm.LoadBalancerName = DefaultLoadBalancerName
		}
		if len(vm.SecurityGroupNames) == 0 {
			securityGroupKw := OscSecurityGroupElement{
				Name: securityGroupKcpName,
			}
			securityGroupNode := OscSecurityGroupElement{
				Name: securityGroupNodeName,
			}
			vm.SecurityGroupNames = []OscSecurityGroupElement{securityGroupKw, securityGroupNode}
		}
	} else {
		if vm.Name == "" {
			vm.Name = vmKwName
		}
		if vm.VmType == "" {
			vm.VmType = DefaultVmKwType
		}

		if vm.RootDisk.RootDiskIops == 0 && vm.RootDisk.RootDiskType == "io1" {
			vm.RootDisk.RootDiskIops = DefaultRootDiskKwIops
		}

		if vm.RootDisk.RootDiskType == "" {
			vm.RootDisk.RootDiskType = DefaultRootDiskKwType
		}

		if vm.RootDisk.RootDiskSize == 0 {
			vm.RootDisk.RootDiskSize = DefaultRootDiskKwSize
		}

		if vm.SubnetName == "" {
			vm.SubnetName = subnetKwName
		}
		if len(vm.SecurityGroupNames) == 0 {
			securityGroupKw := OscSecurityGroupElement{
				Name: securityGroupKwName,
			}
			securityGroupNode := OscSecurityGroupElement{
				Name: securityGroupNodeName,
			}
			vm.SecurityGroupNames = []OscSecurityGroupElement{securityGroupKw, securityGroupNode}
		}
	}
	if vm.ImageId == "" {
		vm.ImageId = DefaultVmImageId
	}
	if vm.KeypairName == "" {
		vm.KeypairName = DefaultVmKeypairName
	}
	if vm.DeviceName == "" {
		vm.DeviceName = DefaultVmDeviceName
	}
	if vm.SubregionName == "" {
		vm.SubregionName = DefaultVmSubregionName
	}

}

// SetDefaultValue set the Subnet default values
func (sub *OscSubnet) SetDefaultValue() {
	if sub.IpSubnetRange == "" {
		sub.IpSubnetRange = DefaultIpSubnetRange
	}
	if sub.Name == "" {
		sub.Name = DefaultSubnetName
	}
}

// SetDefaultValue set the Nat Service default values
func (nat *OscNatService) SetDefaultValue() {
	var natServiceName string = DefaultNatServiceName
	var publicIpNatName string = DefaultPublicIpNatName
	var subnetNatName string = DefaultSubnetNatName
	if nat.ClusterName != "" {
		natServiceName = strings.Replace(DefaultNatServiceName, DefaultClusterName, nat.ClusterName, -1)
		publicIpNatName = strings.Replace(DefaultPublicIpNatName, DefaultClusterName, nat.ClusterName, -1)
		subnetNatName = strings.Replace(DefaultSubnetNatName, DefaultClusterName, nat.ClusterName, -1)
	}
	if nat.Name == "" {
		nat.Name = natServiceName
	}
	if nat.PublicIpName == "" {
		nat.PublicIpName = publicIpNatName
	}
	if nat.SubnetName == "" {
		nat.SubnetName = subnetNatName
	}
}

// SetRouteTableDefaultValue set the Route Table default values from network configuration
func (network *OscNetwork) SetRouteTableDefaultValue() {
	if len(network.RouteTables) == 0 {
		var routeKwName string = DefaultRouteKwName
		var targetKwName string = DefaultTargetKwName
		var routeTableKwName string = DefaultRouteTableKwName
		var subnetKwName string = DefaultSubnetKwName

		var routeKcpName string = DefaultRouteKcpName
		var targetKcpName string = DefaultTargetKcpName
		var routeTableKcpName string = DefaultRouteTableKcpName
		var subnetKcpName string = DefaultSubnetKcpName

		var routePublicName string = DefaultRoutePublicName
		var targetPublicName string = DefaultTargetPublicName
		var routeTablePublicName string = DefaultRouteTablePublicName
		var subnetPublicName string = DefaultSubnetPublicName

		var routeNatName string = DefaultRouteNatName
		var targetNatName string = DefaultTargetNatName
		var routeTableNatName string = DefaultRouteTableNatName
		var subnetNatName string = DefaultSubnetNatName
		if network.ClusterName != "" {
			routeKwName = strings.Replace(DefaultRouteKwName, DefaultClusterName, network.ClusterName, -1)
			targetKwName = strings.Replace(DefaultTargetKwName, DefaultClusterName, network.ClusterName, -1)
			routeTableKwName = strings.Replace(DefaultRouteTableKwName, DefaultClusterName, network.ClusterName, -1)
			subnetKwName = strings.Replace(DefaultSubnetKwName, DefaultClusterName, network.ClusterName, -1)
			routeKcpName = strings.Replace(DefaultRouteKcpName, DefaultClusterName, network.ClusterName, -1)
			targetKcpName = strings.Replace(DefaultTargetKcpName, DefaultClusterName, network.ClusterName, -1)
			routeTableKcpName = strings.Replace(DefaultRouteTableKcpName, DefaultClusterName, network.ClusterName, -1)
			subnetKcpName = strings.Replace(DefaultSubnetKcpName, DefaultClusterName, network.ClusterName, -1)

			routePublicName = strings.Replace(DefaultRoutePublicName, DefaultClusterName, network.ClusterName, -1)
			targetPublicName = strings.Replace(DefaultTargetPublicName, DefaultClusterName, network.ClusterName, -1)
			routeTablePublicName = strings.Replace(DefaultRouteTablePublicName, DefaultClusterName, network.ClusterName, -1)
			subnetPublicName = strings.Replace(DefaultSubnetPublicName, DefaultClusterName, network.ClusterName, -1)
			routeNatName = strings.Replace(DefaultRouteNatName, DefaultClusterName, network.ClusterName, -1)
			targetNatName = strings.Replace(DefaultTargetNatName, DefaultClusterName, network.ClusterName, -1)
			routeTableNatName = strings.Replace(DefaultRouteTableNatName, DefaultClusterName, network.ClusterName, -1)
			subnetNatName = strings.Replace(DefaultSubnetNatName, DefaultClusterName, network.ClusterName, -1)
		}

		routeKw := OscRoute{
			Name:        routeKwName,
			TargetName:  targetKwName,
			TargetType:  DefaultTargetKwType,
			Destination: DefaultDestinationKw,
		}

		routeKcp := OscRoute{
			Name:        routeKcpName,
			TargetName:  targetKcpName,
			TargetType:  DefaultTargetKcpType,
			Destination: DefaultDestinationKcp,
		}
		routePublic := OscRoute{
			Name:        routePublicName,
			TargetName:  targetPublicName,
			TargetType:  DefaultTargetPublicType,
			Destination: DefaultDestinationPublic,
		}

		routeNat := OscRoute{
			Name:        routeNatName,
			TargetName:  targetNatName,
			TargetType:  DefaultTargetNatType,
			Destination: DefaultDestinationNat,
		}

		routeTableKw := OscRouteTable{
			Name:       routeTableKwName,
			SubnetName: subnetKwName,
			Routes:     []OscRoute{routeKw},
		}
		network.RouteTables = append(network.RouteTables, &routeTableKw)
		routeTableKcp := OscRouteTable{
			Name:       routeTableKcpName,
			SubnetName: subnetKcpName,
			Routes:     []OscRoute{routeKcp},
		}
		network.RouteTables = append(network.RouteTables, &routeTableKcp)

		routeTablePublic := OscRouteTable{
			Name:       routeTablePublicName,
			SubnetName: subnetPublicName,
			Routes:     []OscRoute{routePublic},
		}
		network.RouteTables = append(network.RouteTables, &routeTablePublic)

		routeTableNat := OscRouteTable{
			Name:       routeTableNatName,
			SubnetName: subnetNatName,
			Routes:     []OscRoute{routeNat},
		}
		network.RouteTables = append(network.RouteTables, &routeTableNat)
	}
}

// SetSecurityGroupDefaultValue set the security group default value
func (network *OscNetwork) SetSecurityGroupDefaultValue() {
	if len(network.SecurityGroups) == 0 {
		var securityGroupRuleApiKubeletKwName string = DefaultSecurityGroupRuleApiKubeletKwName
		var securityGroupRuleApiKubeletKcpName string = DefaultSecurityGroupRuleApiKubeletKcpName
		var securityGroupRuleNodeIpKwName string = DefaultSecurityGroupRuleNodeIpKwName
		var securityGroupRuleNodeIpKcpName string = DefaultSecurityGroupRuleNodeIpKcpName
		var securityGroupKwName string = DefaultSecurityGroupKwName
		var securityGroupRuleApiKwName string = DefaultSecurityGroupRuleApiKwName
		var securityGroupRuleApiKcpName string = DefaultSecurityGroupRuleApiKcpName
		var securityGroupRuleEtcdName string = DefaultSecurityGroupRuleEtcdName
		var securityGroupRuleKwBgpName string = DefaultSecurityGroupRuleKwBgpName
		var securityGroupRuleKcpBgpName string = DefaultSecurityGroupRuleKcpBgpName
		var securityGroupRuleKubeletKcpName string = DefaultSecurityGroupRuleKubeletKcpName
		var securityGroupKcpName string = DefaultSecurityGroupKcpName
		var securityGroupRuleLbName string = DefaultSecurityGroupRuleLbName
		var securityGroupLbName string = DefaultSecurityGroupLbName
		var securityGroupNodeName string = DefaultSecurityGroupNodeName
		if network.ClusterName != "" {
			securityGroupRuleApiKubeletKwName = strings.Replace(DefaultSecurityGroupRuleApiKubeletKwName, DefaultClusterName, network.ClusterName, -1)
			securityGroupRuleApiKubeletKcpName = strings.Replace(DefaultSecurityGroupRuleApiKubeletKcpName, DefaultClusterName, network.ClusterName, -1)
			securityGroupRuleNodeIpKwName = strings.Replace(DefaultSecurityGroupRuleNodeIpKwName, DefaultClusterName, network.ClusterName, -1)
			securityGroupRuleNodeIpKcpName = strings.Replace(DefaultSecurityGroupRuleNodeIpKcpName, DefaultClusterName, network.ClusterName, -1)
			securityGroupKwName = strings.Replace(DefaultSecurityGroupKwName, DefaultClusterName, network.ClusterName, -1)
			securityGroupRuleApiKwName = strings.Replace(DefaultSecurityGroupRuleApiKwName, DefaultClusterName, network.ClusterName, -1)
			securityGroupRuleApiKcpName = strings.Replace(DefaultSecurityGroupRuleApiKcpName, DefaultClusterName, network.ClusterName, -1)
			securityGroupRuleEtcdName = strings.Replace(DefaultSecurityGroupRuleEtcdName, DefaultClusterName, network.ClusterName, -1)
			securityGroupRuleKwBgpName = strings.Replace(DefaultSecurityGroupRuleKwBgpName, DefaultClusterName, network.ClusterName, -1)
			securityGroupRuleKcpBgpName = strings.Replace(DefaultSecurityGroupRuleKcpBgpName, DefaultClusterName, network.ClusterName, -1)
			securityGroupRuleKubeletKcpName = strings.Replace(DefaultSecurityGroupRuleKubeletKcpName, DefaultClusterName, network.ClusterName, -1)
			securityGroupKcpName = strings.Replace(DefaultSecurityGroupKcpName, DefaultClusterName, network.ClusterName, -1)
			securityGroupRuleLbName = strings.Replace(DefaultSecurityGroupRuleLbName, DefaultClusterName, network.ClusterName, -1)
			securityGroupLbName = strings.Replace(DefaultSecurityGroupLbName, DefaultClusterName, network.ClusterName, -1)
			securityGroupNodeName = strings.Replace(DefaultSecurityGroupNodeName, DefaultClusterName, network.ClusterName, -1)

		}
		securityGroupRuleApiKubeletKw := OscSecurityGroupRule{
			Name:          securityGroupRuleApiKubeletKwName,
			Flow:          DefaultFlowApiKubeletKw,
			IpProtocol:    DefaultIpProtocolApiKubeletKw,
			IpRange:       DefaultRuleIpRangeApiKubeletKw,
			FromPortRange: DefaultFromPortRangeApiKubeletKw,
			ToPortRange:   DefaultToPortRangeApiKubeletKw,
		}

		securityGroupRuleApiKubeletKcp := OscSecurityGroupRule{
			Name:          securityGroupRuleApiKubeletKcpName,
			Flow:          DefaultFlowApiKubeletKcp,
			IpProtocol:    DefaultIpProtocolApiKubeletKcp,
			IpRange:       DefaultRuleIpRangeApiKubeletKcp,
			FromPortRange: DefaultFromPortRangeApiKubeletKcp,
			ToPortRange:   DefaultToPortRangeApiKubeletKcp,
		}

		securityGroupRuleNodeIpKw := OscSecurityGroupRule{
			Name:          securityGroupRuleNodeIpKwName,
			Flow:          DefaultFlowNodeIpKw,
			IpProtocol:    DefaultIpProtocolNodeIpKw,
			IpRange:       DefaultRuleIpRangeNodeIpKw,
			FromPortRange: DefaultFromPortRangeNodeIpKw,
			ToPortRange:   DefaultToPortRangeNodeIpKw,
		}

		securityGroupRuleNodeIpKcp := OscSecurityGroupRule{
			Name:          securityGroupRuleNodeIpKcpName,
			Flow:          DefaultFlowNodeIpKcp,
			IpProtocol:    DefaultIpProtocolNodeIpKcp,
			IpRange:       DefaultRuleIpRangeNodeIpKcp,
			FromPortRange: DefaultFromPortRangeNodeIpKcp,
			ToPortRange:   DefaultToPortRangeNodeIpKcp,
		}

		securityGroupRuleKwBgp := OscSecurityGroupRule{
			Name:          securityGroupRuleKwBgpName,
			Flow:          DefaultFlowKwBgp,
			IpProtocol:    DefaultIpProtocolKwBgp,
			IpRange:       DefaultRuleIpRangeKwBgp,
			FromPortRange: DefaultFromPortRangeKwBgp,
			ToPortRange:   DefaultToPortRangeKwBgp,
		}

		securityGroupKw := OscSecurityGroup{
			Name:               securityGroupKwName,
			Description:        DefaultDescriptionKw,
			SecurityGroupRules: []OscSecurityGroupRule{securityGroupRuleApiKubeletKw, securityGroupRuleApiKubeletKcp, securityGroupRuleNodeIpKw, securityGroupRuleNodeIpKcp, securityGroupRuleKwBgp},
		}
		network.SecurityGroups = append(network.SecurityGroups, &securityGroupKw)

		securityGroupRuleApiKw := OscSecurityGroupRule{
			Name:          securityGroupRuleApiKwName,
			Flow:          DefaultFlowApiKw,
			IpProtocol:    DefaultIpProtocolApiKw,
			IpRange:       DefaultRuleIpRangeApiKw,
			FromPortRange: DefaultFromPortRangeApiKw,
			ToPortRange:   DefaultToPortRangeApiKw,
		}

		securityGroupRuleApiKcp := OscSecurityGroupRule{
			Name:          securityGroupRuleApiKcpName,
			Flow:          DefaultFlowApiKcp,
			IpProtocol:    DefaultIpProtocolApiKcp,
			IpRange:       DefaultRuleIpRangeApiKcp,
			FromPortRange: DefaultFromPortRangeApiKcp,
			ToPortRange:   DefaultToPortRangeApiKcp,
		}

		securityGroupRuleEtcd := OscSecurityGroupRule{
			Name:          securityGroupRuleEtcdName,
			Flow:          DefaultFlowEtcd,
			IpProtocol:    DefaultIpProtocolEtcd,
			IpRange:       DefaultRuleIpRangeEtcd,
			FromPortRange: DefaultFromPortRangeEtcd,
			ToPortRange:   DefaultToPortRangeEtcd,
		}

		securityGroupRuleKubeletKcp := OscSecurityGroupRule{
			Name:          securityGroupRuleKubeletKcpName,
			Flow:          DefaultFlowKubeletKcp,
			IpProtocol:    DefaultIpProtocolKubeletKcp,
			IpRange:       DefaultRuleIpRangeKubeletKcp,
			FromPortRange: DefaultFromPortRangeKubeletKcp,
			ToPortRange:   DefaultToPortRangeKubeletKcp,
		}

		securityGroupRuleKcpBgp := OscSecurityGroupRule{
			Name:          securityGroupRuleKcpBgpName,
			Flow:          DefaultFlowKcpBgp,
			IpProtocol:    DefaultIpProtocolKcpBgp,
			IpRange:       DefaultRuleIpRangeKcpBgp,
			FromPortRange: DefaultFromPortRangeKcpBgp,
			ToPortRange:   DefaultToPortRangeKcpBgp,
		}

		securityGroupKcp := OscSecurityGroup{
			Name:               securityGroupKcpName,
			Description:        DefaultDescriptionKcp,
			SecurityGroupRules: []OscSecurityGroupRule{securityGroupRuleApiKw, securityGroupRuleApiKcp, securityGroupRuleEtcd, securityGroupRuleKubeletKcp, securityGroupRuleKcpBgp},
		}
		network.SecurityGroups = append(network.SecurityGroups, &securityGroupKcp)

		securityGroupRuleLb := OscSecurityGroupRule{
			Name:          securityGroupRuleLbName,
			Flow:          DefaultFlowLb,
			IpProtocol:    DefaultIpProtocolLb,
			IpRange:       DefaultRuleIpRangeLb,
			FromPortRange: DefaultFromPortRangeLb,
			ToPortRange:   DefaultToPortRangeLb,
		}
		securityGroupLb := OscSecurityGroup{
			Name:               securityGroupLbName,
			Description:        DefaultDescriptionLb,
			SecurityGroupRules: []OscSecurityGroupRule{securityGroupRuleLb},
		}
		network.SecurityGroups = append(network.SecurityGroups, &securityGroupLb)
		securityGroupNode := OscSecurityGroup{
			Name:               securityGroupNodeName,
			Description:        DefaultDescriptionNode,
			SecurityGroupRules: []OscSecurityGroupRule{},
		}
		network.SecurityGroups = append(network.SecurityGroups, &securityGroupNode)
	}
}

// SetPublicIpDefaultDefaultValue set the Public Ip default values from publicip configuration
func (network *OscNetwork) SetPublicIpDefaultValue() {
	if len(network.PublicIps) == 0 {
		var publicIpNatName string = DefaultPublicIpNatName
		if network.ClusterName != "" {
			publicIpNatName = strings.Replace(DefaultPublicIpNatName, DefaultClusterName, network.ClusterName, -1)
		}
		publicIp := OscPublicIp{
			Name: publicIpNatName,
		}
		network.PublicIps = append(network.PublicIps, &publicIp)
	}
}

// SetSubnetDefaultValue set the Subnet default values from subnet configuration
func (network *OscNetwork) SetSubnetDefaultValue() {
	if len(network.Subnets) == 0 {
		var subnetKcpName string = DefaultSubnetKcpName
		var subnetKwName string = DefaultSubnetKwName
		var subnetPublicName string = DefaultSubnetPublicName
		var subnetNatName string = DefaultSubnetNatName
		if network.ClusterName != "" {
			subnetKcpName = strings.Replace(DefaultSubnetKcpName, DefaultClusterName, network.ClusterName, -1)
			subnetKwName = strings.Replace(DefaultSubnetKwName, DefaultClusterName, network.ClusterName, -1)
			subnetPublicName = strings.Replace(DefaultSubnetPublicName, DefaultClusterName, network.ClusterName, -1)
			subnetNatName = strings.Replace(DefaultSubnetNatName, DefaultClusterName, network.ClusterName, -1)
		}
		subnetKcp := OscSubnet{
			Name:          subnetKcpName,
			IpSubnetRange: DefaultIpSubnetKcpRange,
		}
		subnetKw := OscSubnet{
			Name:          subnetKwName,
			IpSubnetRange: DefaultIpSubnetKwRange,
		}
		subnetPublic := OscSubnet{
			Name:          subnetPublicName,
			IpSubnetRange: DefaultIpSubnetPublicRange,
		}
		subnetNat := OscSubnet{
			Name:          subnetNatName,
			IpSubnetRange: DefaultIpSubnetNatRange,
		}
		network.Subnets = []*OscSubnet{
			&subnetKcp,
			&subnetKw,
			&subnetPublic,
			&subnetNat,
		}
	}
}

// SetDefaultValue set the LoadBalancer Service default values
func (lb *OscLoadBalancer) SetDefaultValue() {
	var subnetPublicName string = DefaultSubnetPublicName
	var securityGroupLbName string = DefaultSecurityGroupLbName
	if lb.ClusterName != "" {
		subnetPublicName = strings.Replace(DefaultSubnetPublicName, DefaultClusterName, lb.ClusterName, -1)
		securityGroupLbName = strings.Replace(DefaultSecurityGroupLbName, DefaultClusterName, lb.ClusterName, -1)
	}
	if lb.LoadBalancerName == "" {
		lb.LoadBalancerName = DefaultLoadBalancerName
	}
	if lb.LoadBalancerType == "" {
		lb.LoadBalancerType = DefaultLoadBalancerType
	}
	if lb.SubnetName == "" {
		lb.SubnetName = subnetPublicName
	}
	if lb.SecurityGroupName == "" {
		lb.SecurityGroupName = securityGroupLbName
	}

	if lb.Listener.BackendPort == 0 {
		lb.Listener.BackendPort = DefaultBackendPort
	}
	if lb.Listener.BackendProtocol == "" {
		lb.Listener.BackendProtocol = DefaultBackendProtocol
	}
	if lb.Listener.LoadBalancerPort == 0 {
		lb.Listener.LoadBalancerPort = DefaultLoadBalancerPort
	}
	if lb.Listener.LoadBalancerProtocol == "" {
		lb.Listener.LoadBalancerProtocol = DefaultLoadBalancerProtocol
	}
	if lb.HealthCheck.CheckInterval == 0 {
		lb.HealthCheck.CheckInterval = DefaultCheckInterval
	}
	if lb.HealthCheck.HealthyThreshold == 0 {
		lb.HealthCheck.HealthyThreshold = DefaultHealthyThreshold
	}
	if lb.HealthCheck.UnhealthyThreshold == 0 {
		lb.HealthCheck.UnhealthyThreshold = DefaultUnhealthyThreshold
	}
	if lb.HealthCheck.Timeout == 0 {
		lb.HealthCheck.Timeout = DefaultTimeout
	}
	if lb.HealthCheck.Protocol == "" {
		lb.HealthCheck.Protocol = DefaultProtocol
	}
	if lb.HealthCheck.Port == 0 {
		lb.HealthCheck.Port = DefaultPort
	}
}<|MERGE_RESOLUTION|>--- conflicted
+++ resolved
@@ -342,12 +342,9 @@
 
 	DefaultClusterName string = "cluster-api"
 
-<<<<<<< HEAD
-	DefaultKeypairName string = "cluster-api-keypair"
-
-=======
+  DefaultKeypairName string = "cluster-api-keypair"
+
 	DefaultVmName             string = "cluster-api-vm"
->>>>>>> 2c530de9
 	DefaultVmSubregionName    string = "eu-west-2a"
 	DefaultVmImageId          string = "ami-e1a786f1"
 	DefaultVmKeypairName      string = "cluster-api"
