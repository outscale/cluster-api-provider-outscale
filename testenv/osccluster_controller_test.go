--- conflicted
+++ resolved
@@ -1086,11 +1086,7 @@
 						PrivateIps: []infrastructurev1beta1.OscPrivateIpElement{
 							{
 								Name:      "cluster-api-privateip-kcp",
-<<<<<<< HEAD
-								PrivateIp: "10.0.4.10",
-=======
-								PrivateIp: "10.0.0.39",
->>>>>>> dd8db377
+                PrivateIp: "10.0.4.10",
 							},
 						},
 					},
@@ -1099,4 +1095,5 @@
 			createCheckDeleteOscClusterMachine(ctx, infraClusterSpec, infraMachineSpec)
 		})
 	})
-})+})								
+ 
