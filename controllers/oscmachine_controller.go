--- conflicted
+++ resolved
@@ -214,23 +214,18 @@
 		return reconcile.Result{}, fmt.Errorf("%w Can not create vm %s for OscMachine %s/%s", err, vmName, machineScope.GetNamespace(), machineScope.GetName())
 	}
 
-<<<<<<< HEAD
 	keypairName, err := checkKeypairFormatParameters(machineScope)
 	if err != nil {
 		return reconcile.Result{}, fmt.Errorf("%w Can not create vm %s for OscMachine %s/%s", err, keypairName, machineScope.GetNamespace(), machineScope.GetName())
 	}
 
-	duplicateResourceVolumeErr := checkVolumeOscDuplicateName(machineScope)
-	if duplicateResourceVolumeErr != nil {
-		return reconcile.Result{}, duplicateResourceVolumeErr
-=======
 	if len(machineScope.OscMachine.Spec.Node.Volumes) > 0 {
 		machineScope.Info("Find Volumes")
 		duplicateResourceVolumeErr := checkVolumeOscDuplicateName(machineScope)
 		if duplicateResourceVolumeErr != nil {
 			return reconcile.Result{}, duplicateResourceVolumeErr
 		}
->>>>>>> 2c530de9
+
 	}
 
 	duplicateResourceVmPrivateIpErr := checkVmPrivateIpOscDuplicateName(machineScope)
